--- conflicted
+++ resolved
@@ -41,95 +41,42 @@
   }));
 
   return (
-<<<<<<< HEAD
     <div>
       {/** TOP NAV */}
-      <div className="border-b border-stone-400/20 flex items-center w-full fixed z-20">
-        <Navigation />
+      <div className="border-b border-stone-400/20 flex items-center w-full lg:fixed z-20 lg:z-30">
+        <HeaderNav navigationMap={navigationMap} />
       </div>
 
       {/** MAIN */}
-      <main className="max-w-7xl min-h-screen mx-auto px-6">
-        {/** SIDE NAV */}
-        <NavContainer>
+      <main className="max-w-7xl min-h-screen mx-auto">
+        <SideNav>
           {navigationMap?.map(({ groupName, items }) => (
-            <NavList key={groupName} title={groupName}>
+            <NavGroup key={groupName} title={groupName}>
               {items.map(({ label, href, title }) => (
-                <NavItem key={href} label={label} href={href} title={title} />
+                <NavItem
+                  key={href}
+                  label={label}
+                  href={href}
+                  title={title}
+                  level="sub"
+                />
               ))}
-            </NavList>
+            </NavGroup>
           ))}
-        </NavContainer>
+        </SideNav>
 
         {/** CONTENT */}
-        <div className="lg:pl-60 pt-24 flex-1">
-          <div className="py-10 pl-12 ">
-            {/** INNER CONTENT (markdoc goes here) */}
-            <div className="grid gap-6 grid-cols-[auto,12rem]">
-              <div>{children}</div>
+        <div className="px-6 flex-1 lg:pl-60 lg:pt-24">
+          <div className="py-10 lg:pl-12">
+            <div className="flex gap-8">
+              {/** INNER CONTENT */}
+              <div className="flex-1">{children}</div>
 
-              <div className="sticky top-28 self-start">
-                <h5 className="text-xs uppercase text-stone-600">
-                  On this page
-                </h5>
-=======
-    <html lang="en">
-      <body>
-        <div>
-          {/** TOP NAV */}
-          <div className="border-b border-stone-400/20 flex items-center w-full lg:fixed z-20 lg:z-30">
-            <HeaderNav navigationMap={navigationMap} />
-          </div>
-
-          {/** MAIN */}
-          <main className="max-w-7xl min-h-screen mx-auto">
-            <SideNav>
-              {navigationMap?.map(({ groupName, items }) => (
-                <NavGroup key={groupName} title={groupName}>
-                  {items.map(({ label, href, title }) => (
-                    <NavItem
-                      key={href}
-                      label={label}
-                      href={href}
-                      title={title}
-                      level="sub"
-                    />
-                  ))}
-                </NavGroup>
-              ))}
-            </SideNav>
-
-            {/** CONTENT */}
-            <div className="px-6 flex-1 lg:pl-60 lg:pt-24">
-              <div className="py-10 lg:pl-12">
-                <div className="flex gap-8">
-                  {/** INNER CONTENT */}
-                  <div className="flex-1">{children}</div>
-
-                  {/** TOCs */}
-                  <TableOfContents />
-                </div>
-
-                <DocsFooter />
->>>>>>> eff4bb52
-              </div>
+              {/** TOCs */}
+              <TableOfContents />
             </div>
 
-            {/** FOOTER */}
-            <footer>
-              <hr className="h-px my-8 border-stone-400/20 mb-8" />
-
-              <p className="leading-none text-keystatic-gray-dark text-sm">
-                &copy; {new Date().getFullYear()} Thinkmill. All rights
-                reserved.{' '}
-                <Link
-                  href="/privacy-policy"
-                  className="underline hover:text-black"
-                >
-                  Privacy policy
-                </Link>
-              </p>
-            </footer>
+            <DocsFooter />
           </div>
         </div>
       </main>
