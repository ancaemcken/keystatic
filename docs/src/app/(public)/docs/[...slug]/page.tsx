import { createReader } from '@keystatic/core/reader';
import { TableOfContents } from '../../../../components/navigation/table-of-contents';
import DocumentRenderer from '../../../../components/document-renderer';
import keystaticConfig from '../../../../../keystatic.config';
import { notFound } from 'next/navigation';

const reader = createReader(process.cwd(), keystaticConfig);

export default async function Docs({ params }: { params: { slug: string[] } }) {
  const { slug: slugPath } = params;

  const slug = slugPath.join('/');
  const page = await reader.collections.pages.read(slug);

  if (!page) notFound();

  const overviewHeading = {
    level: 1,
    text: 'Overview',
  };

  // Filter headings from the document content
  const headingsFromContent = (await page.content())
    .filter(child => child.type === 'heading')
    .map(heading => ({
      level: heading.level as number,
      text: heading.children.find(child => child.text)?.text as string,
    }))
    .filter(heading => heading.text);

  const headings = [overviewHeading, ...headingsFromContent];

  return (
    <div className="grid gap-6 grid-cols-[auto] md:grid-cols-[auto,12rem]">
      <div>
<<<<<<< HEAD
        <h1
          id="overview"
          className="text-2xl font-extrabold sm:text-3xl mb-6 scroll-mt-[7rem]"
        >
          {page.title}
        </h1>
=======
        <h1 className="text-3xl font-extrabold mb-8">{page.title}</h1>
>>>>>>> 82745323
        <div className="flex flex-col gap-4 [&_a]:break-all">
          <DocumentRenderer slug={slug} document={await page.content()} />
        </div>
      </div>
      <TableOfContents headings={headings} />
    </div>
  );
}

export async function generateStaticParams() {
  const slugs = await reader.collections.pages.list();

  return slugs.map(slug => ({
    slug: slug.split('/'),
  }));
}<|MERGE_RESOLUTION|>--- conflicted
+++ resolved
@@ -33,16 +33,12 @@
   return (
     <div className="grid gap-6 grid-cols-[auto] md:grid-cols-[auto,12rem]">
       <div>
-<<<<<<< HEAD
         <h1
           id="overview"
-          className="text-2xl font-extrabold sm:text-3xl mb-6 scroll-mt-[7rem]"
+          className="text-3xl font-extrabold mb-8 scroll-mt-[7rem]"
         >
           {page.title}
         </h1>
-=======
-        <h1 className="text-3xl font-extrabold mb-8">{page.title}</h1>
->>>>>>> 82745323
         <div className="flex flex-col gap-4 [&_a]:break-all">
           <DocumentRenderer slug={slug} document={await page.content()} />
         </div>
