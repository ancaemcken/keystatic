--- conflicted
+++ resolved
@@ -54,19 +54,17 @@
         link:
           discriminant: page
           value: cloud
-<<<<<<< HEAD
+        isNew: true
       - label: Using in a monorepo
         link:
           discriminant: page
           value: using-in-a-monorepo
-=======
         isNew: true
       - label: GitHub mode
         link:
           discriminant: page
           value: github-mode
         isNew: false
->>>>>>> 1d6f0d2c
   - groupName: Recipes
     items:
       - label: "Real-time previews with Next.js' draft mode"
